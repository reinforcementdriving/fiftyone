{
  "name": "fiftyone",
  "productName": "FiftyOne",
  "version": "0.0.1",
  "description": "FiftyOne by Voxel51",
  "scripts": {
    "build": "concurrently \"yarn build-main\" \"yarn build-renderer\"",
    "build-dll": "cross-env NODE_ENV=development webpack --config ./configs/webpack.config.renderer.dev.dll.babel.js --colors",
    "build-e2e": "cross-env E2E_BUILD=true yarn build",
    "build-main": "cross-env NODE_ENV=production webpack --config ./configs/webpack.config.main.prod.babel.js --colors",
    "build-renderer": "cross-env NODE_ENV=production webpack --config ./configs/webpack.config.renderer.prod.babel.js --colors",
    "dev": "cross-env START_HOT=1 node -r @babel/register ./internals/scripts/CheckPortInUse.js && cross-env START_HOT=1 yarn start-renderer-dev",
    "background-dev": "yarn dev &",
    "electron-rebuild": "electron-rebuild --parallel --force --types prod,dev,optional --module-dir app",
    "ts": "tsc",
    "lint": "cross-env NODE_ENV=development eslint . --cache --ext .js,.jsx,.ts,.tsx",
    "lint-fix": "yarn --silent lint --fix; exit 0",
    "lint-styles": "stylelint --ignore-path .eslintignore '**/*.*(css|scss)' --syntax scss",
    "lint-styles-fix": "yarn --silent lint-styles --fix; exit 0",
    "package": "yarn build && electron-builder build --publish never",
    "package-all": "yarn build && electron-builder build -mwl",
    "package-ci": "yarn postinstall && yarn build && electron-builder --publish always",
    "package-mac": "yarn build && electron-builder build --mac",
    "package-linux": "yarn build && electron-builder build --linux",
    "package-win": "yarn build && electron-builder build --win --x64",
    "postinstall": "node -r @babel/register internals/scripts/CheckNativeDep.js && electron-builder install-app-deps && yarn build-dll && opencollective-postinstall && cd app/player51 && yarn install && bash build.bash && cd -",
    "postlint-fix": "prettier --ignore-path .eslintignore --single-quote --write '**/*.{js,jsx,json,html,css,less,scss,yml}'",
    "postlint-styles-fix": "prettier --ignore-path .eslintignore --single-quote --write '**/*.{css,scss}'",
    "preinstall": "node ./internals/scripts/CheckYarn.js",
    "prestart": "yarn build",
    "start": "cross-env NODE_ENV=production electron ./app/main.prod.js",
    "start-main-dev": "cross-env START_HOT=1 NODE_ENV=development electron -r ./internals/scripts/BabelRegister ./app/main.dev.ts",
    "start-renderer-dev": "cross-env NODE_ENV=development webpack-dev-server --config configs/webpack.config.renderer.dev.babel.js",
    "test": "cross-env NODE_ENV=test BABEL_DISABLE_CACHE=1 jest",
    "test-all": "yarn lint && yarn ts && yarn build && yarn test && yarn build-e2e && yarn test-e2e",
    "test-e2e": "node -r @babel/register ./internals/scripts/CheckBuildsExist.js && cross-env NODE_ENV=test testcafe electron:./app ./test/e2e/HomePage.e2e.ts",
    "test-e2e-live": "node -r @babel/register ./internals/scripts/CheckBuildsExist.js && cross-env NODE_ENV=test testcafe --live electron:./app ./test/e2e/HomePage.e2e.ts",
    "test-watch": "yarn test --watch",
    "storybook": "start-storybook -p 6006",
<<<<<<< HEAD
    "build-storybook": "build-storybook"
=======
    "build-storybook": "build-storybook",
    "build-storybook-docs": "build-storybook -s public --docs",
    "chromatic": "npx chromatic --exit-zero-on-changes"
>>>>>>> 78ad5fbc
  },
  "lint-staged": {
    "*.{js,jsx,ts,tsx}": [
      "cross-env NODE_ENV=development eslint --cache"
    ],
    "{*.json,.{babelrc,eslintrc,prettierrc,stylelintrc}}": [
      "prettier --ignore-path .eslintignore --parser json --write"
    ],
    "*.{css,scss}": [
      "stylelint --ignore-path .eslintignore --syntax scss --fix",
      "prettier --ignore-path .eslintignore --single-quote --write"
    ],
    "*.{html,md,yml}": [
      "prettier --ignore-path .eslintignore --single-quote --write"
    ]
  },
  "build": {
    "productName": "FiftyOne",
    "appId": "com.voxel51.FiftyOne",
    "files": [
      "dist/",
      "node_modules/",
      "app.html",
      "main.prod.js",
      "main.prod.js.map",
      "package.json"
    ],
    "dmg": {
      "contents": [
        {
          "x": 130,
          "y": 220
        },
        {
          "x": 410,
          "y": 220,
          "type": "link",
          "path": "/Applications"
        }
      ]
    },
    "mac": {
      "target": [
        "dir"
      ]
    },
    "win": {
      "target": [
        "portable"
      ]
    },
    "linux": {
      "target": [
        "AppImage"
      ],
      "category": "Tool"
    },
    "directories": {
      "buildResources": "resources",
      "output": "release"
    },
    "publish": {
      "provider": "github",
      "owner": "voxel51",
      "repo": "fiftyone",
      "private": true
    }
  },
  "repository": {
    "type": "git",
    "url": "git+https://github.com/voxel51/fiftyone.git"
  },
  "author": {
    "name": "Voxel51",
    "email": "support@voxel51.com",
    "url": "https://voxel51.com/fiftyone"
  },
  "bugs": {
    "url": "https://github.com/voxel51/fiftyone/issues"
  },
  "keywords": [
    "electron",
    "boilerplate",
    "react",
    "redux",
    "typescript",
    "ts",
    "sass",
    "webpack",
    "hot",
    "reload"
  ],
  "homepage": "https://github.com/voxel51/fiftyone#readme",
  "jest": {
    "testURL": "http://localhost/",
    "moduleNameMapper": {
      "\\.(jpg|jpeg|png|gif|eot|otf|webp|svg|ttf|woff|woff2|mp4|webm|wav|mp3|m4a|aac|oga)$": "<rootDir>/internals/mocks/fileMock.js",
      "\\.(css|less|sass|scss)$": "identity-obj-proxy"
    },
    "moduleFileExtensions": [
      "js",
      "jsx",
      "ts",
      "tsx",
      "json"
    ],
    "moduleDirectories": [
      "node_modules",
      "app/node_modules"
    ],
    "testPathIgnorePatterns": [
      "/node_modules/",
      "/.yalc/"
    ],
    "setupFiles": [
      "./internals/scripts/CheckBuildsExist.js"
    ],
    "roots": [
      "<rootDir>/app"
    ],
    "modulePaths": [
      "<rootDir>/dist"
    ]
  },
  "devDependencies": {
    "@babel/core": "^7.9.0",
    "@babel/plugin-proposal-class-properties": "^7.8.3",
    "@babel/plugin-proposal-decorators": "^7.8.3",
    "@babel/plugin-proposal-do-expressions": "^7.8.3",
    "@babel/plugin-proposal-export-default-from": "^7.8.3",
    "@babel/plugin-proposal-export-namespace-from": "^7.8.3",
    "@babel/plugin-proposal-function-bind": "^7.8.3",
    "@babel/plugin-proposal-function-sent": "^7.8.3",
    "@babel/plugin-proposal-json-strings": "^7.8.3",
    "@babel/plugin-proposal-logical-assignment-operators": "^7.8.3",
    "@babel/plugin-proposal-nullish-coalescing-operator": "^7.8.3",
    "@babel/plugin-proposal-numeric-separator": "^7.8.3",
    "@babel/plugin-proposal-optional-chaining": "^7.9.0",
    "@babel/plugin-proposal-pipeline-operator": "^7.8.3",
    "@babel/plugin-proposal-throw-expressions": "^7.8.3",
    "@babel/plugin-syntax-dynamic-import": "^7.8.3",
    "@babel/plugin-syntax-import-meta": "^7.8.3",
    "@babel/plugin-transform-react-constant-elements": "^7.9.0",
    "@babel/plugin-transform-react-inline-elements": "^7.9.0",
    "@babel/preset-env": "^7.9.0",
    "@babel/preset-react": "^7.9.4",
    "@babel/preset-typescript": "^7.9.0",
    "@babel/register": "^7.9.0",
    "@storybook/addon-actions": "^5.3.19",
<<<<<<< HEAD
    "@storybook/addon-console": "^1.2.1",
    "@storybook/addon-info": "^5.3.19",
    "@storybook/addon-links": "^5.3.19",
    "@storybook/addon-storyshots": "^5.3.19",
    "@storybook/addons": "^5.3.19",
    "@storybook/preset-typescript": "^3.0.0",
    "@storybook/react": "^5.3.19",
    "@storybook/theming": "^5.3.19",
    "@testing-library/react": "^10.2.1",
=======
    "@storybook/addon-backgrounds": "^5.3.19",
    "@storybook/addon-console": "^1.2.1",
    "@storybook/addon-docs": "^5.3.19",
    "@storybook/addon-essentials": "^5.3.19",
    "@storybook/addon-info": "^5.3.19",
    "@storybook/addon-knobs": "^5.3.19",
    "@storybook/addon-links": "^5.3.19",
    "@storybook/addon-storysource": "^5.3.19",
    "@storybook/addon-viewport": "^5.3.19",
    "@storybook/addons": "^5.3.19",
    "@storybook/react": "^5.3.19",
>>>>>>> 78ad5fbc
    "@types/enzyme": "^3.10.5",
    "@types/enzyme-adapter-react-16": "^1.0.6",
    "@types/history": "^4.7.5",
    "@types/jest": "^26.0.0",
    "@types/node": "^12",
    "@types/react": "^16.9.17",
    "@types/react-dom": "^16.9.6",
    "@types/react-redux": "^7.1.6",
    "@types/react-router": "^5.1.5",
    "@types/react-router-dom": "^5.1.3",
    "@types/react-test-renderer": "^16.9.2",
    "@types/redux-logger": "^3.0.7",
    "@types/sinon": "^7.5.2",
    "@types/tapable": "^1.0.5",
    "@types/vfile-message": "^2.0.0",
    "@types/webpack": "^4.41.3",
    "@typescript-eslint/eslint-plugin": "^2.17.0",
    "@typescript-eslint/parser": "^2.17.0",
    "@xstate/test": "^0.4.0",
    "babel-core": "7.0.0-bridge.0",
    "babel-eslint": "^10.1.0",
    "babel-jest": "^25.1.0",
    "babel-loader": "^8.1.0",
    "babel-plugin-dev-expression": "^0.2.2",
    "babel-plugin-transform-react-remove-prop-types": "^0.4.24",
    "babel-preset-react-app": "^9.1.2",
    "browserslist-config-erb": "^0.0.1",
    "chalk": "^3.0.0",
    "chromatic": "^5.0.0",
    "concurrently": "^5.0.2",
    "cross-env": "^7.0.0",
    "cross-spawn": "^7.0.1",
    "css-loader": "^3.4.2",
    "detect-port": "^1.3.0",
    "electron": "8.2.4",
    "electron-builder": "^22.3.6",
    "electron-devtools-installer": "^2.2.4",
    "electron-rebuild": "^1.10.0",
    "enzyme": "^3.11.0",
    "enzyme-adapter-react-16": "^1.15.2",
    "enzyme-to-json": "^3.4.4",
    "eslint": "^6.8.0",
    "eslint-config-airbnb-typescript": "^6.3.1",
    "eslint-config-erb": "^0.3.0",
    "eslint-config-prettier": "^6.9.0",
    "eslint-import-resolver-webpack": "^0.12.1",
    "eslint-plugin-compat": "^3.5.1",
    "eslint-plugin-import": "^2.20.0",
    "eslint-plugin-jest": "^23.6.0",
    "eslint-plugin-jsx-a11y": "6.2.3",
    "eslint-plugin-prettier": "^3.1.2",
    "eslint-plugin-promise": "^4.2.1",
    "eslint-plugin-react": "^7.18.0",
    "eslint-plugin-react-hooks": "^2.3.0",
    "eslint-plugin-testcafe": "^0.2.1",
    "fbjs-scripts": "^1.2.0",
    "file-loader": "^5.0.2",
    "husky": "^4.2.0",
    "identity-obj-proxy": "^3.0.0",
    "jest": "25",
    "less": "2.7.3",
    "less-loader": "^6.1.0",
    "less-plugin-rewrite-import": "^0.1.1",
    "lint-staged": "^10.0.2",
    "mini-css-extract-plugin": "^0.9.0",
    "node-sass": "^4.13.1",
    "opencollective-postinstall": "^2.0.2",
    "optimize-css-assets-webpack-plugin": "^5.0.3",
    "prettier": "^1.19.1",
    "react-docgen-typescript-loader": "^3.7.2",
<<<<<<< HEAD
    "react-test-renderer": "^16.13.1",
=======
    "react-test-renderer": "^16.12.0",
>>>>>>> 78ad5fbc
    "redux-logger": "^3.0.6",
    "rimraf": "^3.0.0",
    "sass-loader": "^8.0.2",
    "semantic-ui-less": "^2.4.1",
    "sinon": "^8.1.1",
    "spectron": "^10.0.0",
    "storybook-react-router": "^1.0.8",
    "style-loader": "^1.1.3",
    "stylelint": "^13.0.0",
    "stylelint-config-prettier": "^8.0.1",
    "stylelint-config-standard": "^19.0.0",
    "terser-webpack-plugin": "^2.3.2",
    "testcafe": "^1.8.0",
    "testcafe-browser-provider-electron": "^0.0.14",
    "testcafe-react-selectors": "^4.0.0",
<<<<<<< HEAD
    "ts-jest": "^26.1.0",
    "ts-loader": "^7.0.5",
=======
    "ts-loader": "^8.0.0",
>>>>>>> 78ad5fbc
    "typed-css-modules-webpack-plugin": "^0.1.2",
    "typescript": "^3.9.5",
    "url-loader": "^3.0.0",
    "webpack": "^4.41.5",
    "webpack-bundle-analyzer": "^3.6.0",
    "webpack-cli": "^3.3.10",
    "webpack-dev-server": "^3.10.1",
    "webpack-merge": "^4.2.2",
    "yarn": "^1.21.1"
  },
  "dependencies": {
    "@fortawesome/fontawesome-free": "^5.13.0",
    "@hot-loader/react-dom": "^16.13.0",
<<<<<<< HEAD
    "@xstate/react": "^0.8.1",
=======
    "@material-ui/core": "^4.11.0",
    "@material-ui/icons": "^4.9.1",
    "@xstate/react": "1.0.0-rc.6",
>>>>>>> 78ad5fbc
    "babel-plugin-styled-components": "^1.10.7",
    "classnames": "^2.2.6",
    "connected-react-router": "^6.6.1",
    "copy-to-clipboard": "^3.3.1",
    "core-js": "^3.6.4",
    "devtron": "^1.4.0",
    "electron-debug": "^3.0.1",
    "electron-log": "^4.0.6",
    "electron-updater": "^4.2.0",
    "history": "^4.10.1",
    "randomcolor": "^0.5.4",
    "raw-loader": "^4.0.1",
<<<<<<< HEAD
    "react": "^0.0.0-experimental-33c3af284",
    "react-dom": "^0.0.0-experimental-33c3af284",
=======
    "react": "^16.12.0",
    "react-dom": "^16.12.0",
    "react-error-boundary": "^2.3.1",
    "react-ga": "^3.1.2",
>>>>>>> 78ad5fbc
    "react-grid-gallery": "^0.5.5",
    "react-highlight": "^0.12.0",
    "react-highlight.js": "^1.0.7",
    "react-hot-loader": "^4.12.19",
    "react-hotkeys": "^2.0.0",
    "react-infinite-scroller": "^1.2.4",
    "react-input-autosize": "^2.2.2",
    "react-redux": "^7.1.3",
    "react-resize-observer": "^1.1.1",
    "react-router": "^5.1.2",
    "react-router-dom": "^5.1.2",
<<<<<<< HEAD
    "react-spring": "^8.0.27",
    "react-use-gesture": "^7.0.15",
    "react-uuid": "^1.0.2",
    "recharts": "^1.8.5",
    "recoil": "^0.0.8",
=======
    "react-spring": "8.0.1",
    "react-uuid": "^1.0.2",
    "recharts": "^1.8.5",
    "recoil": "^0.0.10",
>>>>>>> 78ad5fbc
    "redux": "^4.0.5",
    "redux-thunk": "^2.3.0",
    "resize-observer-polyfill": "^1.5.1",
    "semantic-ui-css": "^2.4.1",
    "semantic-ui-react": "^0.88.2",
    "source-map-support": "^0.5.16",
    "styled-components": "^5.1.1",
<<<<<<< HEAD
    "xstate": "^4.10.0"
=======
    "uuid-v4": "^0.1.0",
    "xstate": "^4.11.0"
>>>>>>> 78ad5fbc
  },
  "devEngines": {
    "node": ">=7.x",
    "npm": ">=4.x",
    "yarn": ">=0.21.3"
  },
  "browserslist": [
    "extends browserslist-config-erb"
  ],
  "prettier": {
    "overrides": [
      {
        "files": [
          ".prettierrc",
          ".babelrc",
          ".eslintrc",
          ".stylelintrc"
        ],
        "options": {
          "parser": "json"
        }
      }
    ]
  },
  "stylelint": {
    "extends": [
      "stylelint-config-standard",
      "stylelint-config-prettier"
    ]
  },
  "renovate": {
    "extends": [
      "bliss"
    ]
  }
}<|MERGE_RESOLUTION|>--- conflicted
+++ resolved
@@ -37,13 +37,9 @@
     "test-e2e-live": "node -r @babel/register ./internals/scripts/CheckBuildsExist.js && cross-env NODE_ENV=test testcafe --live electron:./app ./test/e2e/HomePage.e2e.ts",
     "test-watch": "yarn test --watch",
     "storybook": "start-storybook -p 6006",
-<<<<<<< HEAD
-    "build-storybook": "build-storybook"
-=======
     "build-storybook": "build-storybook",
     "build-storybook-docs": "build-storybook -s public --docs",
     "chromatic": "npx chromatic --exit-zero-on-changes"
->>>>>>> 78ad5fbc
   },
   "lint-staged": {
     "*.{js,jsx,ts,tsx}": [
@@ -154,18 +150,8 @@
       "node_modules",
       "app/node_modules"
     ],
-    "testPathIgnorePatterns": [
-      "/node_modules/",
-      "/.yalc/"
-    ],
     "setupFiles": [
       "./internals/scripts/CheckBuildsExist.js"
-    ],
-    "roots": [
-      "<rootDir>/app"
-    ],
-    "modulePaths": [
-      "<rootDir>/dist"
     ]
   },
   "devDependencies": {
@@ -193,17 +179,6 @@
     "@babel/preset-typescript": "^7.9.0",
     "@babel/register": "^7.9.0",
     "@storybook/addon-actions": "^5.3.19",
-<<<<<<< HEAD
-    "@storybook/addon-console": "^1.2.1",
-    "@storybook/addon-info": "^5.3.19",
-    "@storybook/addon-links": "^5.3.19",
-    "@storybook/addon-storyshots": "^5.3.19",
-    "@storybook/addons": "^5.3.19",
-    "@storybook/preset-typescript": "^3.0.0",
-    "@storybook/react": "^5.3.19",
-    "@storybook/theming": "^5.3.19",
-    "@testing-library/react": "^10.2.1",
-=======
     "@storybook/addon-backgrounds": "^5.3.19",
     "@storybook/addon-console": "^1.2.1",
     "@storybook/addon-docs": "^5.3.19",
@@ -215,11 +190,10 @@
     "@storybook/addon-viewport": "^5.3.19",
     "@storybook/addons": "^5.3.19",
     "@storybook/react": "^5.3.19",
->>>>>>> 78ad5fbc
     "@types/enzyme": "^3.10.5",
     "@types/enzyme-adapter-react-16": "^1.0.6",
     "@types/history": "^4.7.5",
-    "@types/jest": "^26.0.0",
+    "@types/jest": "^24.9.1",
     "@types/node": "^12",
     "@types/react": "^16.9.17",
     "@types/react-dom": "^16.9.6",
@@ -234,14 +208,12 @@
     "@types/webpack": "^4.41.3",
     "@typescript-eslint/eslint-plugin": "^2.17.0",
     "@typescript-eslint/parser": "^2.17.0",
-    "@xstate/test": "^0.4.0",
     "babel-core": "7.0.0-bridge.0",
     "babel-eslint": "^10.1.0",
     "babel-jest": "^25.1.0",
     "babel-loader": "^8.1.0",
     "babel-plugin-dev-expression": "^0.2.2",
     "babel-plugin-transform-react-remove-prop-types": "^0.4.24",
-    "babel-preset-react-app": "^9.1.2",
     "browserslist-config-erb": "^0.0.1",
     "chalk": "^3.0.0",
     "chromatic": "^5.0.0",
@@ -275,7 +247,7 @@
     "file-loader": "^5.0.2",
     "husky": "^4.2.0",
     "identity-obj-proxy": "^3.0.0",
-    "jest": "25",
+    "jest": "^25.1.0",
     "less": "2.7.3",
     "less-loader": "^6.1.0",
     "less-plugin-rewrite-import": "^0.1.1",
@@ -286,11 +258,7 @@
     "optimize-css-assets-webpack-plugin": "^5.0.3",
     "prettier": "^1.19.1",
     "react-docgen-typescript-loader": "^3.7.2",
-<<<<<<< HEAD
-    "react-test-renderer": "^16.13.1",
-=======
     "react-test-renderer": "^16.12.0",
->>>>>>> 78ad5fbc
     "redux-logger": "^3.0.6",
     "rimraf": "^3.0.0",
     "sass-loader": "^8.0.2",
@@ -306,14 +274,9 @@
     "testcafe": "^1.8.0",
     "testcafe-browser-provider-electron": "^0.0.14",
     "testcafe-react-selectors": "^4.0.0",
-<<<<<<< HEAD
-    "ts-jest": "^26.1.0",
-    "ts-loader": "^7.0.5",
-=======
     "ts-loader": "^8.0.0",
->>>>>>> 78ad5fbc
     "typed-css-modules-webpack-plugin": "^0.1.2",
-    "typescript": "^3.9.5",
+    "typescript": "^3.7.5",
     "url-loader": "^3.0.0",
     "webpack": "^4.41.5",
     "webpack-bundle-analyzer": "^3.6.0",
@@ -325,13 +288,9 @@
   "dependencies": {
     "@fortawesome/fontawesome-free": "^5.13.0",
     "@hot-loader/react-dom": "^16.13.0",
-<<<<<<< HEAD
-    "@xstate/react": "^0.8.1",
-=======
     "@material-ui/core": "^4.11.0",
     "@material-ui/icons": "^4.9.1",
     "@xstate/react": "1.0.0-rc.6",
->>>>>>> 78ad5fbc
     "babel-plugin-styled-components": "^1.10.7",
     "classnames": "^2.2.6",
     "connected-react-router": "^6.6.1",
@@ -344,15 +303,10 @@
     "history": "^4.10.1",
     "randomcolor": "^0.5.4",
     "raw-loader": "^4.0.1",
-<<<<<<< HEAD
-    "react": "^0.0.0-experimental-33c3af284",
-    "react-dom": "^0.0.0-experimental-33c3af284",
-=======
     "react": "^16.12.0",
     "react-dom": "^16.12.0",
     "react-error-boundary": "^2.3.1",
     "react-ga": "^3.1.2",
->>>>>>> 78ad5fbc
     "react-grid-gallery": "^0.5.5",
     "react-highlight": "^0.12.0",
     "react-highlight.js": "^1.0.7",
@@ -361,34 +315,20 @@
     "react-infinite-scroller": "^1.2.4",
     "react-input-autosize": "^2.2.2",
     "react-redux": "^7.1.3",
-    "react-resize-observer": "^1.1.1",
     "react-router": "^5.1.2",
     "react-router-dom": "^5.1.2",
-<<<<<<< HEAD
-    "react-spring": "^8.0.27",
-    "react-use-gesture": "^7.0.15",
-    "react-uuid": "^1.0.2",
-    "recharts": "^1.8.5",
-    "recoil": "^0.0.8",
-=======
     "react-spring": "8.0.1",
     "react-uuid": "^1.0.2",
     "recharts": "^1.8.5",
     "recoil": "^0.0.10",
->>>>>>> 78ad5fbc
     "redux": "^4.0.5",
     "redux-thunk": "^2.3.0",
-    "resize-observer-polyfill": "^1.5.1",
     "semantic-ui-css": "^2.4.1",
     "semantic-ui-react": "^0.88.2",
     "source-map-support": "^0.5.16",
     "styled-components": "^5.1.1",
-<<<<<<< HEAD
-    "xstate": "^4.10.0"
-=======
     "uuid-v4": "^0.1.0",
     "xstate": "^4.11.0"
->>>>>>> 78ad5fbc
   },
   "devEngines": {
     "node": ">=7.x",
