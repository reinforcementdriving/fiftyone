--- conflicted
+++ resolved
@@ -155,15 +155,9 @@
         self._field_names = field_names
 
     @property
-<<<<<<< HEAD
-    def field(self):
-        """The field to check for existence."""
-        return self._field
-=======
     def field_names(self):
         """The list of field names to exclude."""
         return self._field_names
->>>>>>> 617941cf
 
     def to_mongo(self):
         """Returns the MongoDB version of the
@@ -183,12 +177,7 @@
     for the given field.
 
     Args:
-<<<<<<< HEAD
-        limit: the maximum number of samples to return. If a non-positive
-            number is provided, an empty view is returned
-=======
         field: the field
->>>>>>> 617941cf
     """
 
     def __init__(self, field):
@@ -206,14 +195,7 @@
         Returns:
             a MongoDB aggregation pipeline (list of dicts)
         """
-<<<<<<< HEAD
-        if self._limit <= 0:
-            return Match({"_id": None}).to_mongo()
-
-        return [{"$limit": self._limit}]
-=======
         return Match({self._field: {"$exists": True, "$ne": None}}).to_mongo()
->>>>>>> 617941cf
 
     def _kwargs(self):
         return {"field": self._field}
@@ -224,12 +206,8 @@
     elements.
 
     Args:
-<<<<<<< HEAD
-        field: the field to filter, which must be a list field
-=======
         field: the field to filter, which must be a list or an object that
             contains a list
->>>>>>> 617941cf
         filter: a :class:`fiftyone.core.expressions.ViewExpression` or
             `MongoDB expression <https://docs.mongodb.com/manual/meta/aggregation-quick-reference/#aggregation-expressions>`_
             that returns a boolean describing the filter to apply
@@ -265,17 +243,10 @@
         return [
             {
                 "$addFields": {
-<<<<<<< HEAD
-                    self._field: {
-                        "$filter": {
-                            "input": "$" + self._field,
-                            "cond": self._get_mongo_filter(),
-=======
                     self.list_field: {
                         "$filter": {
                             "input": "$" + self.list_field,
-                            "cond": cond,
->>>>>>> 617941cf
+                            "cond": self._get_mongo_filter(),
                         }
                     }
                 }
@@ -301,8 +272,8 @@
 
 class FilterClassifications(_FilterList):
     """Filters the :class:`fiftyone.core.labels.Classification` elements in the
-    specified :class:`fiftyone.core.labels.Classifications` field of the samples in
-    the stage.
+    specified :class:`fiftyone.core.labels.Classifications` field of the
+    samples in the stage.
 
     Args:
         field: the field to filter, which must be a
