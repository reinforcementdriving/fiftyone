"""
Dataset samples.

| Copyright 2017-2020, Voxel51, Inc.
| `voxel51.com <https://voxel51.com/>`_
|
"""
# pragma pylint: disable=redefined-builtin
# pragma pylint: disable=unused-wildcard-import
# pragma pylint: disable=wildcard-import
from __future__ import absolute_import
from __future__ import division
from __future__ import print_function
from __future__ import unicode_literals
from builtins import *

# pragma pylint: enable=redefined-builtin
# pragma pylint: enable=unused-wildcard-import
# pragma pylint: enable=wildcard-import
from future.utils import itervalues

from collections import defaultdict
import os
import weakref

import fiftyone.core.odm as foo


class Sample(object):
    """A sample in a :class:`fiftyone.core.dataset.Dataset`.

    Samples store all information associated with a particular piece of data in
    a dataset, including basic metadata about the data, one or more sets of
    labels (ground truth, user-provided, or FiftyOne-generated), and additional
    features associated with subsets of the data and/or label sets.

    Args:
        filepath: the path to the data on disk
        tags (None): a list of tags for the sample
        metadata (None): a :class:`fiftyone.core.metadata.Metadata` instance
        **kwargs: additional fields to dynamically set on the sample
    """

    # Instance references keyed by [dataset_name][sample_id]
    _instances = defaultdict(weakref.WeakValueDictionary)

    def __init__(self, filepath, tags=None, metadata=None, **kwargs):
        self._doc = foo.NoDatasetSample(
            filepath=filepath, tags=tags, metadata=metadata, **kwargs
        )

    def __str__(self):
        return str(self._doc)

    def __getattr__(self, name):
        try:
            return super(Sample, self).__getattribute__(name)
        except AttributeError:
            return self._doc.get_field(name)

    def __setattr__(self, name, value):
        if name.startswith("_") or (
            hasattr(self, name) and not self._doc.has_field(name)
        ):
            super(Sample, self).__setattr__(name, value)
        else:
            self._doc.__setattr__(name, value)

    def __delattr__(self, name):
        try:
            self.__delitem__(name)
        except KeyError:
            super().__delattr__(name)

    def __getitem__(self, key):
        try:
            return self.get_field(key)
        except AttributeError:
            raise KeyError("Sample has no field '%s'" % key)

    def __setitem__(self, key, value):
        return self.set_field(key, value=value, create=True)

    def __delitem__(self, key):
        try:
            return self.clear_field(key)
        except ValueError as e:
            raise KeyError(e.args[0])

    def __copy__(self):
        return self.copy()

    @property
    def filename(self):
        """The basename of the data filepath."""
        return os.path.basename(self.filepath)

    @property
    def id(self):
        """The ID of the document, or ``None`` if it has not been added to the
        database.
        """
        return str(self._doc.id) if self._in_db else None

    @property
    def ingest_time(self):
        """The time the document was added to the database, or ``None`` if it
        has not been added to the database.
        """
        return self._doc.ingest_time

    @property
    def in_dataset(self):
        """Whether the sample has been added to a dataset."""
        return self.dataset_name is not None

    @property
    def dataset_name(self):
        """The name of the dataset to which this sample belongs, or ``None`` if
        it has not been added to a dataset.
        """
        return self._doc.dataset_name

    def get_field_schema(self, ftype=None, embedded_doc_type=None):
        """Returns a schema dictionary describing the fields of this sample.

        If the sample belongs to a dataset, the schema will apply to all
        samples in the dataset.

        Args:
            ftype (None): an optional field type to which to restrict the
                returned schema. Must be a subclass of
                :class:``fiftyone.core.fields.Field``
            embedded_doc_type (None): an optional embedded document type to
                which to restrict the returned schema. Must be a subclass of
                :class:``fiftyone.core.odm.ODMEmbeddedDocument``

        Returns:
             a dictionary mapping field names to field types
        """
        return self._doc.get_field_schema(
            ftype=ftype, embedded_doc_type=embedded_doc_type
        )

    def get_field(self, field_name):
        """Accesses the value of a field of the sample.

        Args:
            field_name: the field name

        Returns:
            the field value

        Raises:
            AttributeError: if the field does not exist
        """
        return self._doc.get_field(field_name)

    def set_field(self, field_name, value, create=False):
        """Sets the value of a field of the sample.

        Args:
            field_name: the field name
            value: the field value
            create (False): whether to create the field if it does not exist

        Raises:
            ValueError: if ``field_name`` is not an allowed field name or does
                not exist and ``create == False``
        """
        if hasattr(self, field_name) and not self._doc.has_field(field_name):
            raise ValueError("Cannot use reserved keyword '%s'" % field_name)

        return self._doc.set_field(field_name, value, create=create)

    def clear_field(self, field_name):
        """Clears the value of a field of the sample.

        Args:
            field_name: the name of the field to clear

        Raises:
            ValueError: if the field does not exist
        """
        return self._doc.clear_field(field_name=field_name)

    def copy(self):
        """Returns a copy of the sample that has not been added to the
        database.

        Returns:
            a :class:`Sample`
        """
        return self.__class__(**self._doc.copy().to_dict())

    def to_dict(self, extended=False, include_id=True):
        """Serializes the sample to a JSON dictionary.

        Args:
            extended (False): whether to return extended JSON, i.e.,
                ObjectIDs, Datetimes, etc. are serialized
            include_id (True): whether to include the ID of the sample in the
                serialized dictionary

        Returns:
            a JSON dict
        """
        d = self._doc.to_dict(extended=extended)
        if not include_id:
            d.pop("_id", None)

        return d

    @classmethod
    def from_dict(cls, doc_class, d, created=False, extended=False):
        """Loads the sample from a JSON dictionary.

        Args:
            doc_class: the :class:`fiftyone.core.odm.ODMSample` class to use
                to load the backing document
            d: a JSON dictionary
            created (False): whether to consider the newly instantiated
                document as brand new or as persisted already. The following
                cases exist:

                    * If ``True``, consider the document as brand new, no
                      matter what data it is loaded with (i.e., even if an ID
                      is loaded)

                    * If ``False`` and an ID is NOT provided, consider the
                      document as brand new

                    * If ``False`` and an ID is provided, assume that the
                      object has already been persisted (this has an impact on
                      the subsequent call to ``.save()``)

            extended (False): if ``False``, ObjectIDs, Datetimes, etc. are
                expected to already be loaded

        Returns:
            a :class:`Sample`
        """
        doc = doc_class.from_dict(d, created=created, extended=extended)
        return cls.from_doc(doc)

    def to_json(self):
        """Returns a JSON string representation of the sample.

        Returns:
            a JSON string
        """
        return self._doc.to_json()

    @classmethod
    def from_doc(cls, doc):
        """Creates an instance of the :class:`Sample` class backed by the given
        document.

        Args:
            document: a :class:`fiftyone.core.odm.ODMSample`

        Returns:
            a :class:`Sample`
        """
<<<<<<< HEAD
        if isinstance(doc, foo.ODMNoDatasetSample):
            sample = cls.__new__(cls)
            sample._doc = doc
            return sample

        if not isinstance(doc, foo.ODMDatasetSample):
=======
        if not isinstance(doc, foo.ODMSample):
>>>>>>> 7514d95f
            raise TypeError("Unexpected doc type: %s" % type(doc))

        if not doc.id:
            raise ValueError("`doc` is not saved to the database.")

        try:
            # get instance if exists
            sample = cls._instances[doc.dataset_name][str(doc.id)]
        except KeyError:
            sample = cls.__new__(cls)
            sample._doc = None  # set to prevent RecursionError
            sample._set_backing_doc(doc)

        return sample

    def save(self):
        """Saves the sample to the database."""
        self._doc.save()

    def reload(self):
        """Reload the sample from the database."""
        self._doc.reload()

    def _delete(self):
        """Deletes the document from the database."""
        self._doc.delete()

    @property
    def _in_db(self):
        """Whether the underlying :class:`fiftyone.core.odm.ODMDocument` has
        been inserted into the database.
        """
        return self._doc.in_db

    @property
    def _dataset(self):
        if self._in_db:
            # @todo(Tyler) should this import be cached?
            from fiftyone.core.dataset import load_dataset

            return load_dataset(self.dataset_name)
        return None

    def _set_backing_doc(self, doc):
        """Updates the backing doc for the sample.

        For use **only** when adding a sample to a dataset.
        """
        if isinstance(self._doc, foo.ODMSample):
            raise TypeError("Sample already belongs to a dataset")

        if not isinstance(doc, foo.ODMSample):
            raise TypeError(
                "Backing doc must be an instance of %s; found %s"
                % (foo.ODMSample, type(doc))
            )

        # ensure the doc is saved to the database
        if not doc.id:
            doc.save()

        self._doc = doc

        # save weak reference
        dataset_instances = self._instances[doc.dataset_name]
        if self.id not in dataset_instances:
            dataset_instances[self.id] = self

    @classmethod
    def _reset_backing_docs(cls, dataset_name, sample_ids):
        """Resets the sample's backing document to a
        :class:`fiftyone.core.odm.ODMNoDatasetSample` instance.

        For use **only** when removing samples from a dataset.
        """
        dataset_instances = cls._instances[dataset_name]
        for sample_id in sample_ids:
            sample = dataset_instances.pop(sample_id, None)
            if sample is not None:
                sample._doc = sample.copy()._doc

    @classmethod
    def _reset_all_backing_docs(cls, dataset_name):
        """Resets the sample's backing document to a
        :class:`fiftyone.core.odm.ODMNoDatasetSample` instance for all samples
        in a dataset.

        For use **only** when clearing a dataset.
        """
        dataset_instances = cls._instances.pop(dataset_name)
        for sample in itervalues(dataset_instances):
            sample._doc = sample.copy()._doc<|MERGE_RESOLUTION|>--- conflicted
+++ resolved
@@ -262,16 +262,12 @@
         Returns:
             a :class:`Sample`
         """
-<<<<<<< HEAD
         if isinstance(doc, foo.ODMNoDatasetSample):
             sample = cls.__new__(cls)
             sample._doc = doc
             return sample
 
         if not isinstance(doc, foo.ODMDatasetSample):
-=======
-        if not isinstance(doc, foo.ODMSample):
->>>>>>> 7514d95f
             raise TypeError("Unexpected doc type: %s" % type(doc))
 
         if not doc.id:
