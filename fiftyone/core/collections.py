--- conflicted
+++ resolved
@@ -16,15 +16,11 @@
 
 import fiftyone.core.fields as fof
 import fiftyone.core.labels as fol
-<<<<<<< HEAD
+import fiftyone.core.media as fom
 from fiftyone.core.odm.sample import (
     DatasetSampleDocument,
     default_sample_fields,
 )
-=======
-import fiftyone.core.media as fom
-from fiftyone.core.odm.sample import default_sample_fields
->>>>>>> 39185491
 import fiftyone.core.stages as fos
 import fiftyone.core.utils as fou
 
