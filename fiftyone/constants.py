--- conflicted
+++ resolved
@@ -57,37 +57,6 @@
 DB_BIN_PATH = os.path.join(FIFTYONE_DB_BIN_DIR, "mongod")
 DB_CLIENT_BIN_PATH = os.path.join(FIFTYONE_DB_BIN_DIR, "mongo")
 DB_LOG_PATH = os.path.join(FIFTYONE_CONFIG_DIR, "var/log/mongodb/mongo.log")
-<<<<<<< HEAD
-os.environ["PATH"] = os.pathsep.join([FIFTYONE_CONFIG_DIR, os.environ["PATH"]])
-=======
-START_DB = [
-    DB_BIN_PATH,
-    "--dbpath",
-    DB_PATH,
-    "--logpath",
-    DB_LOG_PATH,
-    "--fork",
-]
-STOP_DB = " ".join(
-    [
-        DB_CLIENT_BIN_PATH,
-        "--eval",
-        '''"db.getSiblingDB('admin').shutdownServer()"''',
-        ">/dev/null 2>&1",
-    ]
-)
-
-if sys.platform.startswith("linux"):
-    _STOP_SERVICE = "fuser -k %d/tcp >/dev/null 2>&1"
-
-elif sys.platform == "darwin":
-    _STOP_SERVICE = (
-        "lsof -i tcp:%d | grep -v PID | awk '{print $2}' | xargs kill"
-    )
-
-else:
-    raise OSError("Unsupported OS: %s" % sys.platform)
->>>>>>> c933d2dd
 
 # Server setup
 SERVER_DIR = os.path.join(FIFTYONE_DIR, "server")
