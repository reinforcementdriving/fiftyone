--- conflicted
+++ resolved
@@ -7,29 +7,6 @@
   /* stop breaking tabs */
   width: unset;
   margin: unset;
-<<<<<<< HEAD
-}
-
-article.pytorch-article pre,
-span.pre {
-  background: var(--bg-light-secondary);
-}
-
-article.pytorch-article .wy-table-responsive table tbody .row-odd {
-  background-color: var(--bg-light-secondary);
-}
-
-article.pytorch-article .wy-table-responsive table tbody td {
-  padding-bottom: 0rem;
-}
-
-article.pytorch-article .wy-table-responsive table thead th {
-  line-height: 1rem;
-  padding-left: 0.5rem;
-  padding-right: 0.5rem;
-  padding-bottom: 0rem;
-=======
->>>>>>> b664f8d7
 }
 
 article.pytorch-article pre,
@@ -186,11 +163,7 @@
 }
 
 .pytorch-left-menu li.toctree-l1.current > a:before {
-<<<<<<< HEAD
-  top: -1px;
-=======
   display: none;
->>>>>>> b664f8d7
 }
 
 .pytorch-left-menu,
