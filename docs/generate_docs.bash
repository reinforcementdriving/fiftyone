--- conflicted
+++ resolved
@@ -67,13 +67,9 @@
 
 # Generate API docs
 # sphinx-apidoc [OPTIONS] -o <OUTPUT_PATH> <MODULE_PATH> [EXCLUDE_PATTERN, ...]
-<<<<<<< HEAD
 sphinx-apidoc --force --no-toc --separate --follow-links \
     --templatedir=docs/templates/apidoc \
-    -o docs/source/api fiftyone fiftyone/brain/models
-=======
-sphinx-apidoc -flTe --templatedir=docs/templates/apidoc -o docs/source/api fiftyone fiftyone/brain/internal
->>>>>>> 3bfb3181
+    -o docs/source/api fiftyone fiftyone/brain/internal
 rm -vf docs/source/api/*pytransform*.rst
 
 # Remove symlink
